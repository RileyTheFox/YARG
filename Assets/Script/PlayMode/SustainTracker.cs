using System.Collections.Generic;
using Unity.Mathematics;
<<<<<<< HEAD
using UnityEngine;
=======
using YARG.Chart;
>>>>>>> d34603a8
using YARG.Data;

namespace YARG.PlayMode {
	/// <summary>
	/// Tracks sustain notes' progress, counted in beats.
	/// </summary>
	public class SustainTracker {
<<<<<<< HEAD
		// private List<float> beatTimes;
		private Dictionary<AbstractInfo, double> noteProgress = new();

		public SustainTracker() {
			// this.beatTimes = beatTimes;
=======
		private List<Beat> _beats;
		private Dictionary<AbstractInfo, double> noteProgress = new();

		public SustainTracker(List<Beat> beats) {
			_beats = beats;
>>>>>>> d34603a8
		}

		/// <summary>
		/// Begin tracking this note. Should be called on note strum.
		/// </summary>
		/// <param name="note"></param>
		/// <returns>Initial sustain beats for this note, compensated for strum offset above 0.</returns>
		public double Strum(AbstractInfo note) {
			var initialVal = math.clamp(
				Mathf.Min(Play.Instance.SongTime - note.time, note.length) * Play.Instance.CurrentBeatsPerSecond,
				0.0, double.MaxValue
			);
			noteProgress[note] = initialVal;

			return initialVal;
		}

		/// <summary>
		/// Update tracking of note. Call this on frames where the note's sustain is still active.
		/// </summary>
		/// <param name="note"></param>
		/// <returns>Beats achieved for this frame. Will return 0 if the note sustain is done.</returns>
		public double Update(AbstractInfo note) {
			// TODO: account for multiple tempo changes between this frame and last frame (for lag spikes)
			double remainingBeats = note.LengthInBeats - noteProgress[note];
			// pt/b * s * b/s = pt
			double beatsThisFrame = math.min(Time.deltaTime * Play.Instance.CurrentBeatsPerSecond, remainingBeats);
			noteProgress[note] += beatsThisFrame;
			return beatsThisFrame;
		}

		/// <summary>
		/// Stop tracking this note. Use when we don't care about the sustain scoring for this note anymore.
		/// </summary>
		/// <param name="note"></param>
		public void Drop(AbstractInfo note) {
			noteProgress.Remove(note);
		}
	}
}<|MERGE_RESOLUTION|>--- conflicted
+++ resolved
@@ -1,10 +1,7 @@
 using System.Collections.Generic;
 using Unity.Mathematics;
-<<<<<<< HEAD
 using UnityEngine;
-=======
 using YARG.Chart;
->>>>>>> d34603a8
 using YARG.Data;
 
 namespace YARG.PlayMode {
@@ -12,19 +9,11 @@
 	/// Tracks sustain notes' progress, counted in beats.
 	/// </summary>
 	public class SustainTracker {
-<<<<<<< HEAD
-		// private List<float> beatTimes;
-		private Dictionary<AbstractInfo, double> noteProgress = new();
-
-		public SustainTracker() {
-			// this.beatTimes = beatTimes;
-=======
 		private List<Beat> _beats;
 		private Dictionary<AbstractInfo, double> noteProgress = new();
 
 		public SustainTracker(List<Beat> beats) {
 			_beats = beats;
->>>>>>> d34603a8
 		}
 
 		/// <summary>
