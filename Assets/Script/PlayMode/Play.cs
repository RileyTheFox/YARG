--- conflicted
+++ resolved
@@ -207,19 +207,16 @@
 				var parser = new MidiParser(song, files.ToArray());
 				chart.InitializeArrays();
 				parser.Parse(chart);
-			} else if(song.mainFile.EndsWith(".chart")) {
+			} else if (song.mainFile.EndsWith(".chart")) {
 				var handler = new BeatHandler(moonSong);
 				handler.GenerateBeats();
 				chart.beats = handler.Beats;
 			}
 
 			// initialize current tempo
-			if (chart.beats.Count > 2)
-<<<<<<< HEAD
+			if (chart.beats.Count > 2) {
 				CurrentBeatsPerSecond = chart.beats[1] - chart.beats[0];
-=======
-				curBeatPerSecond = chart.beats[1].Time - chart.beats[0].Time;
->>>>>>> d34603a8
+			}
 		}
 
 		private void Update() {
@@ -305,11 +302,7 @@
 				beatIndex++;
 
 				if (beatIndex < chart.beats.Count) {
-<<<<<<< HEAD
 					CurrentBeatsPerSecond = 1 / (chart.beats[beatIndex] - chart.beats[beatIndex - 1]);
-=======
-					curBeatPerSecond = 1 / (chart.beats[beatIndex].Time - chart.beats[beatIndex - 1].Time);
->>>>>>> d34603a8
 				}
 			}
 
