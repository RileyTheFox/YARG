﻿using Cysharp.Threading.Tasks;
using TMPro;
using UnityEngine;
using UnityEngine.UI;
using YARG.Audio;
using YARG.Settings;
using YARG.Song;

namespace YARG.UI
{
    public class MusicPlayer : MonoBehaviour
    {
        [SerializeField]
        private Image _playPauseButton;

        [SerializeField]
        private TextMeshProUGUI _songText;

        [SerializeField]
        private TextMeshProUGUI _artistText;

        [Space]
        [SerializeField]
        private Sprite _playSprite;

        [SerializeField]
        private Sprite _pauseSprite;

        private bool _wasPaused;

        private async UniTask OnEnable()
        {
            _songText.text = string.Empty;
            _artistText.text = string.Empty;

            // Wait until the loading is done
            await UniTask.WaitUntil(() => !LoadingManager.Instance.gameObject.activeSelf);

            // Disable if there are no songs to play
            if (SongContainer.Songs.Count <= 0)
            {
                gameObject.SetActive(false);
                return;
            }

            await NextSong();
        }

        private void OnDisable()
        {
            GlobalVariables.AudioManager.UnloadSong();
        }

        private void UpdatePlayOrPauseSprite()
        {
            if (GlobalVariables.AudioManager.IsPlaying)
            {
                _playPauseButton.sprite = _pauseSprite;
            }
            else
            {
                _playPauseButton.sprite = _playSprite;
            }
        }

        private async UniTask NextSong()
        {
            var song = SongContainer.Songs[Random.Range(0, SongContainer.Songs.Count)];
<<<<<<< HEAD

            await UniTask.RunOnThreadPool(() =>
            {
                if (song is ExtractedConSongEntry conSong)
                {
                    GlobalVariables.AudioManager.LoadMogg(conSong, 1f, SongStem.Crowd);
                }
                else
                {
                    GlobalVariables.AudioManager.LoadSong(AudioHelpers.GetSupportedStems(song.Location), 1f,
                        SongStem.Crowd);
                }
            });
=======
            await UniTask.RunOnThreadPool(() => song.LoadAudio(GameManager.AudioManager, 1f, SongStem.Crowd));
>>>>>>> b4191df1

            // Set song title text
            _songText.text = song.Name;
            _artistText.text = song.Artist;

            if (!_wasPaused)
            {
                Play();
            }
        }

        private void Play()
        {
            GlobalVariables.AudioManager.Play();
            UpdateVolume();
        }

        public void UpdateVolume()
        {
            if (GlobalVariables.AudioManager.IsPlaying && gameObject.activeSelf)
            {
                GlobalVariables.AudioManager.SetAllStemsVolume(SettingsManager.Settings.MusicPlayerVolume.Data);
            }
        }

        public void PlayOrPauseClick()
        {
            if (!GlobalVariables.AudioManager.IsAudioLoaded)
            {
                return;
            }

            if (GlobalVariables.AudioManager.IsPlaying)
            {
                _wasPaused = true;
                GlobalVariables.AudioManager.Pause();
            }
            else
            {
                _wasPaused = false;
                Play();
            }

            UpdatePlayOrPauseSprite();
        }

        public async void SkipClick()
        {
            _wasPaused = false;
            await NextSong();
            UpdatePlayOrPauseSprite();
        }
    }
}<|MERGE_RESOLUTION|>--- conflicted
+++ resolved
@@ -66,23 +66,7 @@
         private async UniTask NextSong()
         {
             var song = SongContainer.Songs[Random.Range(0, SongContainer.Songs.Count)];
-<<<<<<< HEAD
-
-            await UniTask.RunOnThreadPool(() =>
-            {
-                if (song is ExtractedConSongEntry conSong)
-                {
-                    GlobalVariables.AudioManager.LoadMogg(conSong, 1f, SongStem.Crowd);
-                }
-                else
-                {
-                    GlobalVariables.AudioManager.LoadSong(AudioHelpers.GetSupportedStems(song.Location), 1f,
-                        SongStem.Crowd);
-                }
-            });
-=======
-            await UniTask.RunOnThreadPool(() => song.LoadAudio(GameManager.AudioManager, 1f, SongStem.Crowd));
->>>>>>> b4191df1
+            await UniTask.RunOnThreadPool(() => song.LoadAudio(GlobalVariables.AudioManager, 1f, SongStem.Crowd));
 
             // Set song title text
             _songText.text = song.Name;
