--- conflicted
+++ resolved
@@ -200,25 +200,7 @@
         private async UniTask StartSong()
         {
             GameUI.Instance.SetLoadingText("Loading audio...");
-<<<<<<< HEAD
-
-            await UniTask.RunOnThreadPool(() =>
-            {
-                // Load MOGG if CON, otherwise load stems
-                if (Song is ExtractedConSongEntry rawConSongEntry)
-                {
-                    GlobalVariables.AudioManager.LoadMogg(rawConSongEntry, speed);
-                }
-                else
-                {
-                    var stems = AudioHelpers.GetSupportedStems(Song.Location);
-
-                    GlobalVariables.AudioManager.LoadSong(stems, speed);
-                }
-            });
-=======
-            Song.LoadAudio(GameManager.AudioManager, speed);
->>>>>>> b4191df1
+            Song.LoadAudio(GlobalVariables.AudioManager, speed);
 
             // Get song length
             audioLength = GlobalVariables.AudioManager.AudioLengthF;
